--- conflicted
+++ resolved
@@ -538,11 +538,7 @@
     def _op_fp_to_fp(self, clrp, args):
         rm_exists = self._from_size != 32 or self._to_size != 64
         rm_num = args[0] if rm_exists else clrp.BVV(0, 32)
-<<<<<<< HEAD
-        arg = args[1 if rm_exists else 0]
-=======
         arg = args[1 if rm_exists else 0].raw_to_fp()
->>>>>>> ea5f2d9d
 
         if not rm_num.symbolic:
             rm = rm_map[rm_num.model.value]
@@ -553,11 +549,7 @@
 
     def _op_fp_to_int(self, clrp, args):
         rm_num = args[0]
-<<<<<<< HEAD
-        arg = args[1]
-=======
         arg = args[1].raw_to_fp()
->>>>>>> ea5f2d9d
 
         if not rm_num.symbolic:
             rm = rm_map[rm_num.model.value]
